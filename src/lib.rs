#![cfg_attr(not(feature = "std"), no_std)]

use codec::{Decode, Encode};
use sp_runtime::RuntimeDebug;
use sp_std::{
	cmp::{Eq, PartialEq},
	prelude::Vec,
};

#[cfg(feature = "std")]
use serde::{Deserialize, Serialize};

pub use auction::{Auction, AuctionHandler, AuctionInfo, OnNewBidResult};
<<<<<<< HEAD
pub use stp258::{
	BalanceStatus, 
	FetchPrice,  LockIdentifier,  OnDust, 
	SerpMarket, SerpTes, SerpTesPriceProvider, 
	Stp258Asset, Stp258AssetExtended, Stp258AssetLockable, 
	Stp258AssetReservable, Stp258Currency, Stp258CurrencyExtended, 
	Stp258CurrencyLockable, Stp258CurrencyReservable,
};
=======

>>>>>>> 8cee6ce7
pub use data_provider::{DataFeeder, DataProvider, DataProviderExtended};
pub use get_by_key::GetByKey;
pub use nft::NFT;
pub use price::{DefaultPriceProvider, PriceProvider};
pub use rewards::RewardHandler;
<<<<<<< HEAD
// pub use serp_market::SerpMarket; //{SerpMarket, SerpingStatus};
// pub use serp_tes::{SerpTes, ElastAdjustmentFrequency};
=======
pub use serp_market::SerpMarket;
pub use serp_tes::{SerpTes, ElastAdjustmentFrequency};
pub use setheum_currency::{Currency, LockableCurrency, ReservableCurrency};
pub use stp258_currency::{
	BalanceStatus, LockIdentifier,
	OnDust, Stp258Asset, Stp258AssetExtended, Stp258AssetLockable, 
	Stp258AssetReservable, Stp258Currency, Stp258CurrencyExtended, 
	Stp258CurrencyLockable, Stp258CurrencyReservable,
};
pub use stp258_stable_currency::{
	Stp258StableCurrency, Stp258StableCurrencyExtended, 
	Stp258StableCurrencyLockable, Stp258StableCurrencyReservable,
};
>>>>>>> 8cee6ce7

pub mod account;
pub mod arithmetic;
pub mod auction;
<<<<<<< HEAD
pub mod stp258;
=======
>>>>>>> 8cee6ce7
pub mod data_provider;
pub mod get_by_key;
pub mod nft;
pub mod price;
pub mod rewards;
<<<<<<< HEAD
// pub mod serp_market;
// pub mod serp_tes;

=======
pub mod serp_market;
pub mod serp_tes;
pub mod setheum_currency;
pub mod stp258_currency;
pub mod stp258_stable_currency;
>>>>>>> 8cee6ce7

/// New data handler
#[impl_trait_for_tuples::impl_for_tuples(30)]
pub trait OnNewData<AccountId, Key, Value> {
	/// New data is available
	fn on_new_data(who: &AccountId, key: &Key, value: &Value);
}

/// Combine data provided by operators
pub trait CombineData<Key, TimestampedValue> {
	/// Combine data provided by operators
	fn combine_data(
		key: &Key,
		values: Vec<TimestampedValue>,
		prev_value: Option<TimestampedValue>,
	) -> Option<TimestampedValue>;
}

/// Indicate if should change a value
#[derive(Encode, Decode, Clone, Eq, PartialEq, RuntimeDebug)]
pub enum Change<Value> {
	/// No change.
	NoChange,
	/// Changed to new value.
	NewValue(Value),
}

#[derive(Encode, Decode, RuntimeDebug, Eq, PartialEq, Ord, PartialOrd, Clone, Copy)]
#[cfg_attr(feature = "std", derive(Serialize, Deserialize))]
pub struct TimestampedValue<Value: Ord + PartialOrd, Moment> {
	pub value: Value,
	pub timestamp: Moment,
}

#[impl_trait_for_tuples::impl_for_tuples(30)]
pub trait Happened<T> {
	fn happened(t: &T);
}<|MERGE_RESOLUTION|>--- conflicted
+++ resolved
@@ -11,7 +11,6 @@
 use serde::{Deserialize, Serialize};
 
 pub use auction::{Auction, AuctionHandler, AuctionInfo, OnNewBidResult};
-<<<<<<< HEAD
 pub use stp258::{
 	BalanceStatus, 
 	FetchPrice,  LockIdentifier,  OnDust, 
@@ -20,56 +19,24 @@
 	Stp258AssetReservable, Stp258Currency, Stp258CurrencyExtended, 
 	Stp258CurrencyLockable, Stp258CurrencyReservable,
 };
-=======
-
->>>>>>> 8cee6ce7
 pub use data_provider::{DataFeeder, DataProvider, DataProviderExtended};
 pub use get_by_key::GetByKey;
 pub use nft::NFT;
 pub use price::{DefaultPriceProvider, PriceProvider};
 pub use rewards::RewardHandler;
-<<<<<<< HEAD
 // pub use serp_market::SerpMarket; //{SerpMarket, SerpingStatus};
 // pub use serp_tes::{SerpTes, ElastAdjustmentFrequency};
-=======
-pub use serp_market::SerpMarket;
-pub use serp_tes::{SerpTes, ElastAdjustmentFrequency};
-pub use setheum_currency::{Currency, LockableCurrency, ReservableCurrency};
-pub use stp258_currency::{
-	BalanceStatus, LockIdentifier,
-	OnDust, Stp258Asset, Stp258AssetExtended, Stp258AssetLockable, 
-	Stp258AssetReservable, Stp258Currency, Stp258CurrencyExtended, 
-	Stp258CurrencyLockable, Stp258CurrencyReservable,
-};
-pub use stp258_stable_currency::{
-	Stp258StableCurrency, Stp258StableCurrencyExtended, 
-	Stp258StableCurrencyLockable, Stp258StableCurrencyReservable,
-};
->>>>>>> 8cee6ce7
-
 pub mod account;
 pub mod arithmetic;
 pub mod auction;
-<<<<<<< HEAD
 pub mod stp258;
-=======
->>>>>>> 8cee6ce7
 pub mod data_provider;
 pub mod get_by_key;
 pub mod nft;
 pub mod price;
 pub mod rewards;
-<<<<<<< HEAD
 // pub mod serp_market;
 // pub mod serp_tes;
-
-=======
-pub mod serp_market;
-pub mod serp_tes;
-pub mod setheum_currency;
-pub mod stp258_currency;
-pub mod stp258_stable_currency;
->>>>>>> 8cee6ce7
 
 /// New data handler
 #[impl_trait_for_tuples::impl_for_tuples(30)]
