--- conflicted
+++ resolved
@@ -1,13 +1,7 @@
 use codec::FullCodec;
 use frame_support::Parameter;
 use sp_runtime::{
-	traits::{
-<<<<<<< HEAD
-        AtLeast32Bit, MaybeSerializeDeserialize
-=======
-        AtLeast32Bit, Member, MaybeDisplay, MaybeSerializeDeserialize
->>>>>>> 8cee6ce7
-    }, 
+	traits::{AtLeast32Bit, MaybeSerializeDeserialize}, 
     DispatchResult,
 };
 use sp_std::{
@@ -16,161 +10,35 @@
 };
 
 /// Abstraction over a serping market system for the Setheum Elastic Reserve Protocol (SERP) Market.
-<<<<<<< HEAD
 pub trait SerpMarket<AccountId> {
-=======
-pub trait SerpMarket<CurrencyId, AccountId,  Balance> {
->>>>>>> 8cee6ce7
 	/// The price to trade.
 	type Balance: AtLeast32Bit + FullCodec + Copy + MaybeSerializeDeserialize + Debug + Default;
     /// The currency type in trade.
 	type CurrencyId: FullCodec + Eq + PartialEq + Copy + MaybeSerializeDeserialize + Debug;
-<<<<<<< HEAD
-	
-=======
-	/// The currency type in trade.
-	type AccountId: Parameter + Member + MaybeSerializeDeserialize + Debug + MaybeDisplay + Ord + Default;
 
-	/// A trait to provide relative `base_price` of `base_settcurrency_id`. 
-	/// The settcurrency `Price` is `base_price * base_unit`.
-	/// For example The `Price` of `JUSD` is `base_price: Price = $1.1 * base_unit: BaseUnit = 1_100`.
-	/// Therefore, the `Price` is got by checking how much `base_currency_peg` can buy `base_unit`, 
-	/// in our example, `1_100` in `base_currency_peg: USD` of `JUSD` can buy `base_unit` of `JUSD` in `USD`.
-	fn get_stable_price(base_settcurrency_id: Self::CurrencyId, base_price: Self::Balance) -> DispatchResult;
-	
-	/// A trait to provide relative price for two currencies. 
-	/// For example, the relative price of `DNAR-JUSD` is `$1_000 / $1.1 = JUSD 1_100`,
-	/// meaning the price compared in `USD` as the peg of `JUSD` for example.. or,
-	/// the relative price of `DNAR-JUSD` is `DNAR 1 / JUSD 0.001 = JUSD 1_000`,
-	/// meaning `DNAR 1` can buy `JUSD 1_000` and therefore `1 DNAR = 0.001 JUSD`.
-	/// But tyhe former is preffered and thus used.
-	fn get_relative_price(
-		base_currency_id: Self::CurrencyId, 
-		base_price: Self::Balance,  
-		quote_currency_id: Self::CurrencyId, 
-		quote_price: Self::Balance
-	) -> DispatchResult;
-
-	/// Quote the amount of currency price quoted as serping fee (serp quoting) for Serpers, 
-	/// the Serp Quote is `price/base_unit = fraction`, `fraction - 1 = fractioned`, `fractioned * serp_quote_multiple = quotation`,
-	/// `quotation + fraction = quoted` and `quoted` is the price the SERP will pay for serping in full including the serp_quote,
-	///  the fraction is same as `(market_price + (mint_rate * 2))` - where `market-price = price/base_unit`, 
-	/// `mint_rate = serp_quote_multiple`, and with `(price/base_unit) - 1 = price_change`.
-	///
-	/// Calculate the amount of currency price for SerpMarket's SerpQuote from a fraction given as `numerator` and `denominator`.
-	fn quote_serp_price(base_currency_id: Self::CurrencyId, price: Self::Balance) -> Self::Balance;
-
-	/// Calculate the amount of supply change from a fraction given as `numerator` and `denominator`.
-	fn calculate_supply_change(base_currency_id: Self::CurrencyId, new_price: Self::Balance) -> Self::Balance;
-
->>>>>>> 8cee6ce7
 	/// Called when `expand_supply` is received from the SERP.
 	/// Implementation should `deposit` the `amount` to `serpup_to`, 
 	/// then `amount` will be slashed from `serpup_from` and update
 	/// `new_supply`. `quote_price` is the price ( relative to the settcurrency) of 
 	/// the `native_currency` used to expand settcurrency supply.
-<<<<<<< HEAD
 	fn expand_supply(
 		native_currency_id: Self::CurrencyId, 
 		stable_currency_id: Self::CurrencyId, 
 		expand_by: Self::Balance, 
-		//quote_price: Self::Balance, 
 		pay_by_quoted: Self::Balance, 
 		serpers: &AccountId
 	) -> DispatchResult;
-=======
-	fn expand_supply(currency_id: Self::CurrencyId, expand_by: Self::Balance, quote_price: Self::Balance) -> DispatchResult;
->>>>>>> 8cee6ce7
 
 	/// Called when `contract_supply` is received from the SERP.
 	/// Implementation should `deposit` the `base_currency_id` (The Native Currency) 
 	/// of `amount` to `serpup_to`, then `amount` will be slashed from `serpup_from` 
 	/// and update `new_supply`. `quote_price` is the price ( relative to the settcurrency) of 
 	/// the `native_currency` used to contract settcurrency supply.
-<<<<<<< HEAD
 	fn contract_supply(
 		native_currency_id: Self::CurrencyId, 
 		stable_currency_id: Self::CurrencyId, 
 		contract_by: Self::Balance, 
-		//quote_price: Self::Balance, 
 		pay_by_quoted: Self::Balance, 
 		serpers: &AccountId
 	) -> DispatchResult;
-
-
-
-	//// /// Quote the amount of currency price quoted as serping fee (serp quoting) for Serpers during serpdown, 
-	//// /// the Serp Quote is `quotation + new_base_price`, `base_unit - new_base_price = fractioned`, `fractioned * serp_quote_multiple = quotation`,
-	//// /// and `serp_quoted_price` is the price the SERP will pay for serping in full including the serp_quote, 
-	//// /// the fraction for `serp_quoted_price` is same as `(market_price + (burn_rate * 2))` - where `market-price = new_base_price / quote_price`, 
-	//// /// `(burn_rate * 2) = serp_quote_multiple` as in price balance, `burn_rate = supply/new_supply` that is the ratio of burning/contracting the supply.
-	//// /// Therefore buying the stable currency for more than market price.
-	//// ///
-	//// /// The quoted amount to pay serpers for serping down supply.
-	//// fn pay_serpup_by_quoted(currency_id: Self::CurrencyId, expand_by: Self::Balance, quote_price: Self::Balance) -> DispatchResult;
-	
-	//// /// Quote the amount of currency price quoted as serping fee (serp quoting) for Serpers during serpdown, 
-	//// /// the Serp Quote is `quotation + new_base_price`, `base_unit - new_base_price = fractioned`, `fractioned * serp_quote_multiple = quotation`,
-	//// /// and `serp_quoted_price` is the price the SERP will pay for serping in full including the serp_quote, 
-	//// /// the fraction for `serp_quoted_price` is same as `(market_price + (burn_rate * 2))` - where `market-price = new_base_price / quote_price`, 
-	//// /// `(burn_rate * 2) = serp_quote_multiple` as in price balance, `burn_rate = supply/new_supply` that is the ratio of burning/contracting the supply.
-	//// /// Therefore buying the stable currency for more than market price.
-	//// ///
-	//// /// The quoted amount to pay serpers for serping down supply.
-	//// fn pay_serpdown_by_quoted(currency_id: Self::CurrencyId, contract_by: Self::Balance, quote_price: Self::Balance) -> DispatchResult;
-
-
-
-	//// A trait to provide relative `base_price` of `base_settcurrency_id`. 
-	//// The settcurrency `Price` is `base_price * base_unit`.
-	//// For example The `Price` of `JUSD` is `base_price: Price = $1.1 * base_unit: BaseUnit = 1_100`.
-	//// Therefore, the `Price` is got by checking how much `base_currency_peg` can buy `base_unit`, 
-	//// in our example, `1_100` in `base_currency_peg: USD` of `JUSD` can buy `base_unit` of `JUSD` in `USD`.
-	//// `fn get_stable_price(base_price: Self::Balance) -> Self::Balance;`
-	
-	//// A trait to provide relative price for two currencies. 
-	//// For example, the relative price of `DNAR-JUSD` is `$1_000 / $1.1 = JUSD 1_100`,
-	//// meaning the price compared in `USD` as the peg of `JUSD` for example.. or,
-	//// the relative price of `DNAR-JUSD` is `DNAR 1 / JUSD 0.001 = JUSD 1_000`,
-	//// meaning `DNAR 1` can buy `JUSD 1_000` and therefore `1 DNAR = 0.001 JUSD`.
-	//// But tyhe former is preffered and thus used.
-	//// `fn get_relative_price(`
-	//// 	`base_price: Self::Balance, ` 
-	//// 	`quote_price: Self::Balance`
-	//// `) -> Self::Balance;`
-
-	//// Quote the amount of currency price quoted as serping fee (serp quoting) for Serpers during serpdown, 
-	//// the Serp Quote is `price/base_unit = fraction`, `fraction - 1 = fractioned`, `fractioned * serp_quote_multiple = quotation`,
-	//// `quotation + fraction = quoted` and `quoted` is the price the SERP will pay for serping in full including the serp_quote,
-	////  the fraction is same as `(market_price + (mint_rate * 2))` - where `market-price = price/base_unit`, 
-	//// `mint_rate = serp_quote_multiple`, and with `(price/base_unit) - 1 = price_change`.
-	////
-	//// Calculate the amount of currency price for SerpMarket's SerpQuote from a fraction given as `numerator` and `denominator`.
-	//// `fn quote_serpdown_price( price: Self::Balance) -> Self::Balance;`
-
-	//// Quote the amount of currency price quoted as serping fee (serp quoting) for Serpers during serpup, 
-	//// the Serp Quote is `price/base_unit = fraction`, `fraction - 1 = fractioned`, `fractioned * serp_quote_multiple = quotation`,
-	//// `quotation - fraction = quoted` and `quoted` is the price the SERP will pay for serping in full including the serp_quote,
-	////  the fraction is same as `(market_price + (mint_rate * 2))` - where `market-price = price/base_unit`, 
-	//// `mint_rate = serp_quote_multiple`, and with `(price/base_unit) - 1 = price_change`.
-	////
-	//// Calculate the amount of currency price for SerpMarket's SerpQuote from a fraction given as `numerator` and `denominator`.
-	//// `fn quote_serpup_price(price: Self::Balance) -> Self::Balance;`
-
-	//// Calculate the amount of supply change from a fraction given as `numerator` and `denominator`.
-	//// `fn calculate_supply_change(currency_id: Self::CurrencyId, new_price: Self::Balance) -> Self::Balance;`
-
-
-	//// /// Status of serping.
-	//// #[derive(PartialEq, Eq, Clone, Copy, Encode, Decode, RuntimeDebug)]
-	//// pub enum SerpingStatus {
-	//// 	/// Funds are burnt/removed, as corresponding to reducing balance in contract_supply or expand_supply.
-	//// 	SerpRemoved,
-	//// 	/// Funds are reserved, as corresponding to increasing balance in contract_supply or expand_supply.
-	//// 	SerpAdded,
-	//// }
-
-=======
-	fn contract_supply(currency_id: Self::CurrencyId, contract_by: Self::Balance, quote_price: Self::Balance) -> DispatchResult;
->>>>>>> 8cee6ce7
 }